--- conflicted
+++ resolved
@@ -88,7 +88,6 @@
     - multi-gpu
     - avx
 
-<<<<<<< HEAD
 test_dggnn:
   extends: .test
   script:
@@ -97,12 +96,6 @@
     - multi-gpu
     - avx
 
-test_network:
-  extends: .test
-  script: python3.9 -m pytest tests/test_network.py --capture=no
-
-=======
->>>>>>> bfb406d7
 test_networks:
   extends: .test
   script: python3.9 -m pytest tests/test_networks --capture=no
