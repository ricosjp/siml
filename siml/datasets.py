--- conflicted
+++ resolved
@@ -267,7 +267,6 @@
 class SimplifiedDataset(BaseDataset):
 
     def __init__(
-<<<<<<< HEAD
         self, x_variable_names, y_variable_names, raw_dict_x,
         supports: list[str] = None,
         *,
@@ -276,24 +275,17 @@
         directories: list[pathlib.Path] = None,
         **kwargs
     ) -> None:
-=======
-            self, x_variable_names, y_variable_names, raw_dict_x,
-            *, answer_raw_dict_y=None, num_workers=0, **kwargs):
->>>>>>> 0fbe6652
         self.x_variable_names = x_variable_names
         self.y_variable_names = y_variable_names
         self.raw_dict_x = raw_dict_x
         self.answer_raw_dict_y = answer_raw_dict_y
         self.num_workers = num_workers
-<<<<<<< HEAD
         self.supports = supports
         self.data_directories = directories if directories is not None else []
         if len(self.data_directories) > 1:
             raise ValueError(
                 "Simplified Dataset allows one data only."
             )
-=======
->>>>>>> 0fbe6652
 
         self.x_dict_mode = isinstance(self.x_variable_names, dict)
         self.y_dict_mode = isinstance(self.y_variable_names, dict)
@@ -325,7 +317,6 @@
         else:
             y_data = None
 
-<<<<<<< HEAD
         if self.supports is None:
             return {
                 'x': x_data, 't': y_data,
@@ -338,10 +329,6 @@
             return {
                 'x': x_data, 't': y_data, 'supports': support_data,
                 'data_directory': self._get_data_directory()}
-=======
-        return {
-            'x': x_data, 't': y_data, 'data_directory': None}
->>>>>>> 0fbe6652
 
 
 class DataDict(dict):
