--- conflicted
+++ resolved
@@ -590,33 +590,26 @@
             else:
                 dataset = ch.datasets.DictDataset(
                     **{'x': x_train, 't': y_train, 'supports': support_train})
-<<<<<<< HEAD
 
         if self.setting.trainer.element_wise:
             batch_size = self.setting.trainer.element_batch_size
         else:
             batch_size = self.setting.trainer.batch_size
 
-        train_iter = ch.iterators.SerialIterator(
-            dataset, batch_size=batch_size, shuffle=True)
-=======
         if self.setting.trainer.iterator is setting.Iter.SERIAL:
+            train_iter = ch.iterators.SerialIterator(
+                dataset, batch_size=batch_size, shuffle=True)
+        elif self.setting.trainer.iterator is setting.Iter.MULTIPROCESS:
+            train_iter = ch.iterators.MultiprocessIterator(
+                dataset, batch_size=batch_size, shuffle=True,
+                n_processes=len(os.sched_getaffinity(0)))
+        elif self.setting.trainer.iterator is setting.Iter.MULTITHREAD:
+            train_iter = ch.iterators.MultithreadIterator(
+                dataset, batch_size=batch_size, shuffle=True, n_threads=2)
+        else:
             train_iter = ch.iterators.SerialIterator(
                 dataset, batch_size=self.setting.trainer.batch_size,
                 shuffle=True)
-        elif self.setting.trainer.iterator is setting.Iter.MULTIPROCESS:
-            train_iter = ch.iterators.MultiprocessIterator(
-                dataset, batch_size=self.setting.trainer.batch_size,
-                shuffle=True, n_processes=len(os.sched_getaffinity(0)))
-        elif self.setting.trainer.iterator is setting.Iter.MULTITHREAD:
-            train_iter = ch.iterators.MultithreadIterator(
-                dataset, batch_size=self.setting.trainer.batch_size,
-                shuffle=True, n_threads=2)
-        else:
-            train_iter = ch.iterators.SerialIterator(
-                dataset, batch_size=self.setting.trainer.batch_size,
-                shuffle=True)
->>>>>>> 8fcbfa0f
 
         optimizer = self._create_optimizer()
         optimizer.setup(self.classifier)
