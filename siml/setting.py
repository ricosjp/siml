--- conflicted
+++ resolved
@@ -262,10 +262,7 @@
 @dc.dataclass
 class OptunaSetting(TypedDataClass):
     n_trial: int = 100
-<<<<<<< HEAD
-=======
     output_base_directory: Path = Path('models')
->>>>>>> b157083b
     hyperparameters: typing.List[dict] = dc.field(default_factory=list)
     setting: dict = dc.field(default_factory=dict)
     # trainer: dict = dc.field(default_factory=dict)
@@ -290,8 +287,6 @@
     def read_dict_settings(cls, dict_settings, *, name=None):
         if 'name' not in dict_settings['trainer']:
             dict_settings['trainer']['name'] = name
-<<<<<<< HEAD
-
         if 'data' in dict_settings:
             data_setting = DataSetting(**dict_settings['data'])
         else:
@@ -304,11 +299,6 @@
             model_setting = ModelSetting(dict_settings['model'])
         else:
             model_setting = ModelSetting()
-=======
-        data_setting = DataSetting(**dict_settings['data'])
-        trainer_setting = TrainerSetting(**dict_settings['trainer'])
-        model_setting = ModelSetting(dict_settings['model'])
->>>>>>> b157083b
         if 'optuna' in dict_settings:
             optuna_setting = OptunaSetting(**dict_settings['optuna'])
         else:
