--- conflicted
+++ resolved
@@ -93,7 +93,8 @@
                 'tests/data/deform/preprocessed/preprocessors.pkl'))
         np.testing.assert_almost_equal(
             res_from_raw[0]['dict_y']['elemental_stress'][0],
-            res_from_preprocessed[0]['dict_y']['elemental_stress'][0], decimal=3)
+            res_from_preprocessed[0]['dict_y']['elemental_stress'][0],
+            decimal=3)
 
     def test_infer_with_raw_data_wo_answer_with_model_file(self):
         main_setting = setting.MainSetting.read_settings_yaml(
@@ -125,7 +126,8 @@
                 'tests/data/deform/preprocessed/preprocessors.pkl'))
         np.testing.assert_almost_equal(
             res_from_raw[0]['dict_y']['elemental_stress'][0],
-            res_from_preprocessed[0]['dict_y']['elemental_stress'][0], decimal=3)
+            res_from_preprocessed[0]['dict_y']['elemental_stress'][0],
+            decimal=3)
 
     def test_infer_to_write_simulation_file(self):
         main_setting = setting.MainSetting.read_settings_yaml(
@@ -151,7 +153,8 @@
             'ucd', [output_directory / 'mesh.inp'])
         np.testing.assert_almost_equal(
             fem_data.access_attribute('elemental_stress'),
-            res_from_preprocessed[0]['dict_y']['elemental_stress'][0], decimal=7)
+            res_from_preprocessed[0]['dict_y']['elemental_stress'][0],
+            decimal=7)
 
     def test_infer_simplified_model(self):
         setting_yaml = Path('tests/data/simplified/mlp.yml')
@@ -193,8 +196,7 @@
                 'tests/data/deform_timeseries/interim/train'
                 '/tet2_3_modulusx1.0000/stress.npy') * 1e-5,
             decimal=3)
-<<<<<<< HEAD
-        np.testing.assert_array_less(res[0][2], 1e-3)
+        np.testing.assert_array_less(res[0]['loss'], 1e-3)
 
     def test_infer_res_gcn(self):
         main_setting = setting.MainSetting.read_settings_yaml(
@@ -210,12 +212,9 @@
             converter_parameters_pkl=Path(
                 'tests/data/deform/preprocessed/preprocessors.pkl'))
         np.testing.assert_almost_equal(
-            res[0][1]['stress'][:, 0] * 1e-5,
+            res[0]['dict_y']['stress'][:, 0] * 1e-5,
             np.load(
                 'tests/data/deform/interim/train'
                 '/tet2_3_modulusx1.0000/stress.npy') * 1e-5,
             decimal=3)
-        np.testing.assert_array_less(res[0][2], 1e-3)
-=======
-        np.testing.assert_array_less(res[0]['loss'], 1e-3)
->>>>>>> d980d174
+        np.testing.assert_array_less(res[0]['loss'], 1e-3)